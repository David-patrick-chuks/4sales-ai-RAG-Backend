--- conflicted
+++ resolved
@@ -46,25 +46,8 @@
   while (retries > 0) {
     try {
       debugLog(`Launching browser... (attempt ${4 - retries}/3)`);
-<<<<<<< HEAD
-      browser = await puppeteer.launch({
-        headless: true,
-        executablePath: process.env.NODE_ENV === "production" 
-          ? process.env.PUPPETEER_EXECUTABLE_PATH 
-          : undefined,
-        args: [
-          '--no-sandbox',
-          '--disable-setuid-sandbox',
-          '--disable-dev-shm-usage',
-          '--disable-accelerated-2d-canvas',
-          '--no-first-run',
-          '--no-zygote',
-=======
     browser = await puppeteer.launch({
-      headless: true,   
-      executablePath: process.env.NODE_ENV === "production" 
-          ? process.env.PUPPETEER_EXECUTABLE_PATH 
-          : undefined,
+      headless: true,
       args: [
         '--no-sandbox',
         '--disable-setuid-sandbox',
@@ -72,7 +55,6 @@
         '--disable-accelerated-2d-canvas',
         '--no-first-run',
         '--no-zygote',
->>>>>>> 23ab4314
           '--single-process',
           '--disable-gpu',
           '--disable-background-timer-throttling',
@@ -223,17 +205,8 @@
   while (retries > 0) {
     try {
       debugLog(`Launching browser for link extraction... (attempt ${4 - retries}/3)`);
-<<<<<<< HEAD
-      browser = await puppeteer.launch({
-        headless: true,
-        executablePath: process.env.NODE_ENV === "production" 
-=======
     browser = await puppeteer.launch({
       headless: true,
-           executablePath: process.env.NODE_ENV === "production" 
->>>>>>> 23ab4314
-          ? process.env.PUPPETEER_EXECUTABLE_PATH 
-          : undefined,
         args: [
           '--no-sandbox',
           '--disable-setuid-sandbox',
